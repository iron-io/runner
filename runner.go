--- conflicted
+++ resolved
@@ -313,7 +313,9 @@
 		image:   *job.Image,
 		timeout: uint(*job.Timeout),
 	}
-<<<<<<< HEAD
+	containerTask.payload = job.Payload
+
+	l.Debugln("About to run", containerTask)
 	if job.Username != "" {
 		containerTask.auth = &goferAuth{
 			username: job.Username,
@@ -321,15 +323,6 @@
 		}
 	}
 	log.Infoln("About to run", containerTask)
-	runResult := g.driver.Run(containerTask, isCancelledChn)
-	log.Infoln("Run result", "err", runResult.Error(), "status", runResult.Status())
-	log := runResult.Log()
-	defer log.Close()
-=======
-	containerTask.payload = job.Payload
->>>>>>> c84c94bc
-
-	l.Debugln("About to run", containerTask)
 	runResult := g.driver.Run(containerTask, isCancelledChn)
 	l.WithFields(log.Fields{
 		"status": runResult.Status(),
